--- conflicted
+++ resolved
@@ -7,10 +7,11 @@
 import click
 import llm
 import ollama
-<<<<<<< HEAD
+
 from urllib.parse import urlsplit
 import httpx
 from pydantic import Field, TypeAdapter, ValidationError
+from cache import Cache
 
 client = ollama
 async_client = ollama.AsyncClient()
@@ -20,13 +21,8 @@
     httpx_auth = httpx.BasicAuth(username=split.username, password=split.password)
     client = ollama.Client(host=host, auth=httpx_auth)
     async_client = ollama.AsyncClient(host=host, auth=httpx_auth)
-=======
-
-from cache import Cache
-from pydantic import Field, TypeAdapter, ValidationError
 
 cache = Cache(llm.user_dir() / "llm-ollama" / "cache")
->>>>>>> 20543eac
 
 
 @llm.hookimpl
